{
  "name": "securezip",
  "displayName": "SecureZip",
  "description": "Securely export your project as a clean ZIP.",
  "publisher": "yugook",
  "version": "1.0.6",
  "icon": "resources/securezip.png",
  "repository": {
    "type": "git",
    "url": "https://github.com/yugook/SecureZip.git"
  },
  "engines": {
    "vscode": "^1.103.0"
  },
  "categories": [
    "Other"
  ],
  "activationEvents": [
    "onCommand:securezip.export",
    "onCommand:securezip.addToIgnore",
    "onCommand:securezip.addPattern",
    "onCommand:securezip.openIgnoreFile",
    "onCommand:securezip.applySuggestedPatterns",
    "onCommand:securezip.createIgnoreFile",
    "onStartupFinished",
    "onView:securezip.view"
  ],
  "main": "./dist/extension.js",
  "contributes": {
    "commands": [
      {
        "command": "securezip.export",
        "title": "%command.export.title%"
      },
      {
        "command": "securezip.addToIgnore",
        "title": "%command.addToIgnore.title%",
        "category": "SecureZip"
      },
      {
        "command": "securezip.addPattern",
        "title": "%command.addPattern.title%",
        "category": "SecureZip"
      },
      {
        "command": "securezip.applySuggestedPatterns",
        "title": "%command.applySuggestedPatterns.title%",
        "category": "SecureZip"
      },
      {
        "command": "securezip.openIgnoreFile",
        "title": "%command.openIgnoreFile.title%",
        "category": "SecureZip"
      },
      {
        "command": "securezip.createIgnoreFile",
        "title": "%command.createIgnoreFile.title%",
        "category": "SecureZip"
      }
    ],
    "viewsContainers": {
      "activitybar": [
        {
          "id": "securezip",
          "title": "SecureZip",
          "icon": "resources/securezip.svg"
        }
      ]
    },
    "views": {
      "securezip": [
        {
          "id": "securezip.view",
          "name": "SecureZip"
        }
      ]
    },
    "viewsWelcome": [
      {
        "view": "securezip.view",
        "contents": "%viewsWelcome.main%"
      }
    ],
    "menus": {
      "explorer/context": [
        {
          "command": "securezip.addToIgnore",
          "when": "resourceScheme == file",
          "group": "securezip@1"
        }
      ],
      "view/title": [
        {
          "command": "securezip.export",
          "when": "view == securezip.view",
          "group": "navigation@0"
        },
        {
          "command": "securezip.openIgnoreFile",
          "when": "view == securezip.view",
          "group": "navigation@1"
        }
      ],
      "view/item/context": [
        {
          "command": "securezip.addPattern",
          "when": "view == securezip.view && viewItem == securezip.suggestion",
          "group": "inline"
        }
      ]
    },
    "configuration": {
      "title": "SecureZip",
      "properties": {
        "secureZip.flags.enableStatusBarButton": {
          "type": "boolean",
          "default": true,
          "description": "%config.enableStatusBarButton.description%"
        },
        "secureZip.commitMessageTemplate": {
          "type": "string",
          "default": "[SecureZip] Automated commit for export: ${date} ${time} (Branch: ${branch}, Tag: ${tag})",
          "description": "%config.commitMessageTemplate.description%"
        },
        "secureZip.tagPrefix": {
          "type": "string",
          "default": "export",
          "description": "%config.tagPrefix.description%"
        },
        "secureZip.additionalExcludes": {
          "type": "array",
          "items": {
            "type": "string"
          },
          "default": [],
          "description": "%config.additionalExcludes.description%"
        },
        "secureZip.includeNodeModules": {
          "type": "boolean",
          "default": false,
          "description": "%config.includeNodeModules.description%"
        }
      }
    }
  },
  "dependencies": {
    "archiver": "^7.0.1",
    "globby": "^15.0.0",
    "simple-git": "^3.27.0"
  },
  "scripts": {
    "vscode:prepublish": "npm run package",
    "compile": "npm run check-types && npm run lint && node esbuild.js",
    "watch": "npm-run-all -p watch:*",
    "watch:esbuild": "node esbuild.js --watch",
    "watch:tsc": "tsc --noEmit --watch --project tsconfig.json",
    "package": "npm run check-types && npm run lint && node esbuild.js --production",
    "postpackage": "npm run sbom",
    "compile-tests": "tsc -p . --outDir out",
    "watch-tests": "tsc -p . -w --outDir out",
    "pretest": "npm run compile-tests && npm run compile && npm run lint",
    "test:unit": "npm run compile-tests && npx mocha out/test/flags.test.js out/test/ignore.test.js",
    "check-types": "tsc --noEmit",
    "lint": "eslint src",
    "test": "vscode-test",
    "sbom": "node scripts/generate-sbom.cjs"
  },
  "devDependencies": {
    "@types/adm-zip": "^0.5.7",
    "@types/mocha": "^10.0.10",
    "@types/node": "22.x",
    "@types/vscode": "^1.105.0",
<<<<<<< HEAD
    "@typescript-eslint/eslint-plugin": "^8.39.0",
    "@typescript-eslint/parser": "^8.46.2",
=======
    "@typescript-eslint/eslint-plugin": "^8.46.2",
    "@typescript-eslint/parser": "^8.39.0",
>>>>>>> 778175c9
    "@vscode/test-cli": "^0.0.12",
    "@vscode/test-electron": "^2.5.2",
    "adm-zip": "^0.5.16",
    "esbuild": "^0.25.11",
    "eslint": "^9.39.0",
    "npm-run-all": "^4.1.5",
    "typescript": "^5.9.3"
  }
}<|MERGE_RESOLUTION|>--- conflicted
+++ resolved
@@ -170,13 +170,8 @@
     "@types/mocha": "^10.0.10",
     "@types/node": "22.x",
     "@types/vscode": "^1.105.0",
-<<<<<<< HEAD
-    "@typescript-eslint/eslint-plugin": "^8.39.0",
+    "@typescript-eslint/eslint-plugin": "^8.46.2",
     "@typescript-eslint/parser": "^8.46.2",
-=======
-    "@typescript-eslint/eslint-plugin": "^8.46.2",
-    "@typescript-eslint/parser": "^8.39.0",
->>>>>>> 778175c9
     "@vscode/test-cli": "^0.0.12",
     "@vscode/test-electron": "^2.5.2",
     "adm-zip": "^0.5.16",
